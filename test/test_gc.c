#include <float.h>
#include <stdio.h>
#include <stdlib.h>
#include "minunit.h"

#include "../src/gc.c"

#define UNUSED(x) (void)(x)

static size_t DTOR_COUNT = 0;

static char* test_primes()
{
    /*
     * Test a few known cases.
     */
    mu_assert(!is_prime(0), "Prime test failure for 0");
    mu_assert(!is_prime(1), "Prime test failure for 1");
    mu_assert(is_prime(2), "Prime test failure for 2");
    mu_assert(is_prime(3), "Prime test failure for 3");
    mu_assert(!is_prime(12742382), "Prime test failure for 12742382");
    mu_assert(is_prime(611953), "Prime test failure for 611953");
    mu_assert(is_prime(479001599), "Prime test failure for 479001599");
    return 0;
}

void dtor(void* ptr)
{
    UNUSED(ptr);
    DTOR_COUNT++;
}

static char* test_gc_allocation_new_delete()
{
    int* ptr = (int *) malloc(sizeof(int));
    Allocation* a = gc_allocation_new(ptr, sizeof(int), dtor);
    mu_assert(a != NULL, "Allocation should return non-NULL");
    mu_assert(a->ptr == ptr, "Allocation should contain original pointer");
    mu_assert(a->size == sizeof(int), "Size of mem pointed to should not change");
    mu_assert(a->tag == GC_TAG_NONE, "Annotation should initially be untagged");
    mu_assert(a->dtor == dtor, "Destructor pointer should not change");
    mu_assert(a->next == NULL, "Annotation should initilally be unlinked");
    gc_allocation_delete(a);
    free(ptr);
    return NULL;
}


static char* test_gc_allocation_map_new_delete()
{
    /* Standard invocation */
    AllocationMap* am = gc_allocation_map_new(8, 16, 0.5, 0.2, 0.8);
    mu_assert(am->min_capacity == 11, "True min capacity should be next prime");
    mu_assert(am->capacity == 17, "True capacity should be next prime");
    mu_assert(am->size == 0, "Allocation map should be initialized to empty");
    mu_assert(am->sweep_limit == 8, "Incorrect sweep limit calculation");
    mu_assert(am->downsize_factor == 0.2, "Downsize factor should not change");
    mu_assert(am->upsize_factor == 0.8, "Upsize factor should not change");
    mu_assert(am->allocs != NULL, "Allocation map must not have a NULL pointer");
    gc_allocation_map_delete(am);

    /* Enforce min sizes */
    am = gc_allocation_map_new(8, 4, 0.5, 0.2, 0.8);
    mu_assert(am->min_capacity == 11, "True min capacity should be next prime");
    mu_assert(am->capacity == 11, "True capacity should be next prime");
    mu_assert(am->size == 0, "Allocation map should be initialized to empty");
    mu_assert(am->sweep_limit == 5, "Incorrect sweep limit calculation");
    mu_assert(am->downsize_factor == 0.2, "Downsize factor should not change");
    mu_assert(am->upsize_factor == 0.8, "Upsize factor should not change");
    mu_assert(am->allocs != NULL, "Allocation map must not have a NULL pointer");
    gc_allocation_map_delete(am);

    return NULL;
}


static char* test_gc_allocation_map_basic_get()
{
    AllocationMap* am = gc_allocation_map_new(8, 16, 0.5, 0.2, 0.8);
    Allocation* b, *c;
    /* Ask for something that does not exist */
    int* five = (int *) malloc(sizeof(int));
    Allocation* a = gc_allocation_map_get(am, five);
    mu_assert(a == NULL, "Empty allocation map must not contain any allocations");

    /* Create an entry and query it */
    *five = 5;
    a = gc_allocation_map_put(am, five, sizeof(int), NULL);
    mu_assert(a != NULL, "Result of PUT on allocation map must be non-NULL");
    mu_assert(am->size == 1, "Expect size of one-element map to be one");
    mu_assert(am->allocs != NULL, "AllocationMap must hold list of allocations");
    b = gc_allocation_map_get(am, five);
    mu_assert(a == b, "Get should return the same result as put");
    mu_assert(a->ptr == b->ptr, "Pointers must not change between calls");
    mu_assert(b->ptr == five, "Get result should equal original pointer");

    /* Update the entry  and query */
    a = gc_allocation_map_put(am, five, sizeof(int), dtor);
    mu_assert(am->size == 1, "Expect size of one-element map to be one");
    mu_assert(a->dtor == dtor, "Setting the dtor should set the dtor");
    b = gc_allocation_map_get(am, five);
    mu_assert(b->dtor == dtor, "Failed to persist the dtor update");

    /* Delete the entry */
    gc_allocation_map_remove(am, five, true);
    mu_assert(am->size == 0, "After removing last item, map should be empty");
    c = gc_allocation_map_get(am, five);
    mu_assert(c == NULL, "Empty allocation map must not contain any allocations");

    gc_allocation_map_delete(am);
    free(five);
    return NULL;
}


static char* test_gc_allocation_map_put_get_remove()
{
    size_t i;
    AllocationMap* am;
    Allocation* a;
    /* Create a few data pointers */
    int** ints = (int **) malloc(64*sizeof(int*));
    for (i=0; i<64; ++i) {
        ints[i] = (int *) malloc(sizeof(int));
    }

    /* Enforce separate chaining by disallowing up/downsizing.
     * The pigeonhole principle then states that we need to have at least one
     * entry in the hash map that has a separate chain with len > 1
     */
    am = gc_allocation_map_new(32, 32, DBL_MAX, 0.0, DBL_MAX);
    for (i=0; i<64; ++i) {
        a = gc_allocation_map_put(am, ints[i], sizeof(int), NULL);
    }
    mu_assert(am->size == 64, "Maps w/ 64 elements should have size 64");
    /* Now update all of them with a new dtor */
    for (i=0; i<64; ++i) {
        a = gc_allocation_map_put(am, ints[i], sizeof(int), dtor);
    }
    mu_assert(am->size == 64, "Maps w/ 64 elements should have size 64");
    /* Now delete all of them again */
    for (i=0; i<64; ++i) {
        gc_allocation_map_remove(am, ints[i], true);
    }
    mu_assert(am->size == 0, "Empty map must have size 0");
    /* And delete the entire map */
    gc_allocation_map_delete(am);

    /* Clean up the data pointers */
    for (i=0; i<64; ++i) {
        free(ints[i]);
    }
    free(ints);

    return NULL;
}

static char* test_gc_allocation_map_cleanup()
{
    GarbageCollector gc_ = { 0 };
    int bos;
    int** ptrs;
    size_t j, i;
    /* Make sure that the entries in the allocation map get reset
     * to NULL when we delete things. This is required for the
     * chunk != NULL checks when iterating over the items in the hash map.
     */
    DTOR_COUNT = 0;
<<<<<<< HEAD
    gc_start_ext(&gc_, &bos, 32, 32, 0.0, DBL_MAX, DBL_MAX);
=======
    GarbageCollector gc_;
    void *bos = __builtin_frame_address(0);
    gc_start_ext(&gc_, bos, 32, 32, 0.0, DBL_MAX, DBL_MAX);
>>>>>>> f0559302

    /* run a few alloc/free cycles */
    ptrs = (int **) gc_malloc_ext(&gc_, 64*sizeof(int*), dtor);
    for (j=0; j<8; ++j) {
        for (i=0; i<64; ++i) {
            ptrs[i] = (int *) gc_malloc(&gc_, i*sizeof(int));
        }
        for (i=0; i<64; ++i) {
            gc_free(&gc_, ptrs[i]);
        }
    }
    gc_free(&gc_, ptrs);
    mu_assert(DTOR_COUNT == 1, "Failed to call destructor for array");
    DTOR_COUNT = 0;

    /* now make sure that all allocation entries are NULL */
    for (i=0; i<gc_.allocs->capacity; ++i) {
        mu_assert(gc_.allocs->allocs[i] == NULL, "Deleted allocs should be reset to NULL");
    }
    gc_stop(&gc_);
    return NULL;
}


static char* test_gc_mark_stack()
{
<<<<<<< HEAD
    GarbageCollector gc_={ 0 };
    int bos;
    Allocation* a;
    int** five_ptr;
    size_t i;
    Allocation* unmarked_alloc;

    gc_start_ext(&gc_, &bos, 32, 32, 0.0, DBL_MAX, DBL_MAX);
=======
    GarbageCollector gc_;
    void *bos = __builtin_frame_address(0);
    gc_start_ext(&gc_, bos, 32, 32, 0.0, DBL_MAX, DBL_MAX);
>>>>>>> f0559302
    gc_pause(&gc_);

    /* Part 1: Create an object on the heap, reference from the stack,
     * and validate that it gets marked. */
    five_ptr = (int **) gc_calloc(&gc_, 2, sizeof(int*));
    gc_mark_stack(&gc_);
    a = gc_allocation_map_get(gc_.allocs, five_ptr);
    mu_assert(a->tag & GC_TAG_MARK, "Heap allocation referenced from stack should be tagged");

    /* manually reset the tags */
    a->tag = GC_TAG_NONE;

    /* Part 2: Add dependent allocations and check if these allocations
     * get marked properly*/
    five_ptr[0] = (int *) gc_malloc(&gc_, sizeof(int));
    *five_ptr[0] = 5;
    five_ptr[1] = (int *) gc_malloc(&gc_, sizeof(int));
    *five_ptr[1] = 5;
    gc_mark_stack(&gc_);
    a = gc_allocation_map_get(gc_.allocs, five_ptr);
    mu_assert(a->tag & GC_TAG_MARK, "Referenced heap allocation should be tagged");
    for (i=0; i<2; ++i) {
        a = gc_allocation_map_get(gc_.allocs, five_ptr[i]);
        mu_assert(a->tag & GC_TAG_MARK, "Dependent heap allocs should be tagged");
    }

    /* Clean up the tags manually */
    a = gc_allocation_map_get(gc_.allocs, five_ptr);
    a->tag = GC_TAG_NONE;
    for (i=0; i<2; ++i) {
        a = gc_allocation_map_get(gc_.allocs, five_ptr[i]);
        a->tag = GC_TAG_NONE;
    }

    /* Part3: Now delete the pointer to five_ptr[1] which should
     * leave the allocation for five_ptr[1] unmarked. */
    unmarked_alloc = gc_allocation_map_get(gc_.allocs, five_ptr[1]);
    five_ptr[1] = NULL;
    gc_mark_stack(&gc_);
    a = gc_allocation_map_get(gc_.allocs, five_ptr);
    mu_assert(a->tag & GC_TAG_MARK, "Referenced heap allocation should be tagged");
    a = gc_allocation_map_get(gc_.allocs, five_ptr[0]);
    mu_assert(a->tag & GC_TAG_MARK, "Referenced alloc should be tagged");
    mu_assert(unmarked_alloc->tag == GC_TAG_NONE, "Unreferenced alloc should not be tagged");

    gc_free(&gc_, unmarked_alloc->ptr);
    gc_free(&gc_, five_ptr[0]);
    gc_free(&gc_, five_ptr);
    gc_stop(&gc_);
    return NULL;
}


static char* test_gc_basic_alloc_free()
{
    GarbageCollector gc_ = { 0 };
    int bos;
    int** ints;
    Allocation* a;
    size_t i, total, n;
    /* Create an array of pointers to an int. Then delete the pointer to
     * the containing array and check if all the contained allocs are garbage
     * collected.
     */
    DTOR_COUNT = 0;
<<<<<<< HEAD
    gc_start_ext(&gc_, &bos, 32, 32, 0.0, DBL_MAX, DBL_MAX);
=======
    GarbageCollector gc_;
    void *bos = __builtin_frame_address(0);
    gc_start_ext(&gc_, bos, 32, 32, 0.0, DBL_MAX, DBL_MAX);
>>>>>>> f0559302

    ints = (int **) gc_calloc(&gc_, 16, sizeof(int*));
    a = gc_allocation_map_get(gc_.allocs, ints);
    mu_assert(a->size == 16*sizeof(int*), "Wrong allocation size");

    for (i=0; i<16; ++i) {
        ints[i] = (int *) gc_malloc_ext(&gc_, sizeof(int), dtor);
        *ints[i] = 42;
    }
    mu_assert(gc_.allocs->size == 17, "Wrong allocation map size");

    /* Test that all managed allocations get tagged if the root is present */
    gc_mark(&gc_);
    for (i=0; i<gc_.allocs->capacity; ++i) {
        Allocation* chunk = gc_.allocs->allocs[i];
        while (chunk) {
            mu_assert(chunk->tag & GC_TAG_MARK, "Referenced allocs should be marked");
            // reset for next test
            chunk->tag = GC_TAG_NONE;
            chunk = chunk->next;
        }
    }

    /* Now drop the root allocation */
    ints = NULL;
    gc_mark(&gc_);

    /* Check that none of the allocations get tagged */
    total = 0;
    for (i=0; i<gc_.allocs->capacity; ++i) {
        Allocation* chunk = gc_.allocs->allocs[i];
        while (chunk) {
            mu_assert(!(chunk->tag & GC_TAG_MARK), "Unreferenced allocs should not be marked");
            total += chunk->size;
            chunk = chunk->next;
        }
    }
    mu_assert(total == 16 * sizeof(int) + 16 * sizeof(int*),
              "Expected number of managed bytes is off");

    n = gc_sweep(&gc_);
    mu_assert(n == total, "Wrong number of collected bytes");
    mu_assert(DTOR_COUNT == 16, "Failed to call destructor");
    DTOR_COUNT = 0;
    gc_stop(&gc_);
    return NULL;
}

static void _create_static_allocs(GarbageCollector* gc,
                                  size_t count,
                                  size_t size)
{
    size_t i;
    for (i=0; i<count; ++i) {
        void* p = gc_malloc_static(gc, size, dtor);
        memset(p, 0, size);
    }
}

static char* test_gc_static_allocation()
{
<<<<<<< HEAD
    GarbageCollector gc_ = { 0 };
    int bos;
    size_t N;
    size_t collected, total, n, i;
    DTOR_COUNT = 0;
    gc_start_ext(&gc_, &bos, 32, 32, 0.0, DBL_MAX, DBL_MAX);
=======
    DTOR_COUNT = 0;
    GarbageCollector gc_;
    void *bos = __builtin_frame_address(0);
    gc_start(&gc_, &bos);
>>>>>>> f0559302
    /* allocate a bunch of static vars in a deeper stack frame */
    N = 256;
    _create_static_allocs(&gc_, N, 512);
    /* make sure they are not garbage collected */
    collected = gc_run(&gc_);
    mu_assert(collected == 0, "Static objects should not be collected");
    /* remove the root tag from the roots on the heap */
    gc_unroot_roots(&gc_);
    /* run the mark phase */
    gc_mark(&gc_);
    /* Check that none of the allocations were tagged. */
    total = 0;
    n = 0;
    for (i=0; i<gc_.allocs->capacity; ++i) {
        Allocation* chunk = gc_.allocs->allocs[i];
        while (chunk) {
            mu_assert(!(chunk->tag & GC_TAG_MARK), "Marked an unused alloc");
            mu_assert(!(chunk->tag & GC_TAG_ROOT), "Unrooting failed");
            total += chunk->size;
            n++;
            chunk = chunk->next;
        }
    }
    mu_assert(n == N, "Expected number of allocations is off");
    mu_assert(total == N*512, "Expected number of managed bytes is off");
    /* make sure we collect everything */
    collected = gc_sweep(&gc_);
    mu_assert(collected == N*512, "Unexpected number of bytes");
    mu_assert(DTOR_COUNT == N, "Failed to call destructor");
    DTOR_COUNT = 0;
    gc_stop(&gc_);
    return NULL;
}

static void _create_allocs(GarbageCollector* gc,
                           size_t count,
                           size_t size)
{
    size_t i;
    for (i=0; i<count; ++i) {
        gc_malloc(gc, size);
    }
}

static char* test_gc_pause_resume()
{
<<<<<<< HEAD
    GarbageCollector gc_ = { 0 };
    int bos;
    size_t N, collected;
=======
    GarbageCollector gc_;
    void *bos = __builtin_frame_address(0);
>>>>>>> f0559302
    gc_start(&gc_, &bos);
    /* allocate a bunch of vars in a deeper stack frame */
    N = 32;
    _create_allocs(&gc_, N, 8);
    /* make sure they are garbage collected after a  pause->resume cycle */
    gc_pause(&gc_);
    mu_assert(gc_.paused, "GC should be paused after pausing");
    gc_resume(&gc_);
    collected = gc_run(&gc_);
    mu_assert(collected == N*8, "Unexpected number of collected bytes");
    gc_stop(&gc_);
    return NULL;
}

static void* duplicate_string(GarbageCollector* gc, char* str)
{
    char* copy = (char*) gc_strdup(gc, str);
    mu_assert(strncmp(str, copy, 16) == 0, "Strings should be equal");
}

char* test_gc_strdup()
{
<<<<<<< HEAD
    GarbageCollector gc_ = { 0 };
    int bos;
    char* str, *copy;
    size_t collected;
    gc_start(&gc_, &bos);
    str = "This is a string";
    copy = (char*) gc_strdup(&gc_, str);
    mu_assert(strncmp(str, copy, 16) == 0, "Strings should be equal");
    copy = NULL;
    collected = gc_run(&gc_);
=======
    GarbageCollector gc_;
    void *bos = __builtin_frame_address(0);
    gc_start(&gc_, bos);
    char* str = "This is a string";
    duplicate_string(&gc_, str);
    size_t collected = gc_run(&gc_);
>>>>>>> f0559302
    mu_assert(collected == 17, "Unexpected number of collected bytes");
    gc_stop(&gc_);
    return NULL;
}

/*
 * Test runner
 */

int tests_run = 0;

static char* test_suite()
{
    printf("---=[ GC tests\n");
    mu_run_test(test_gc_allocation_new_delete);
    mu_run_test(test_gc_allocation_map_new_delete);
    mu_run_test(test_gc_allocation_map_basic_get);
    mu_run_test(test_gc_allocation_map_put_get_remove);
    mu_run_test(test_gc_mark_stack);
    mu_run_test(test_gc_basic_alloc_free);
    mu_run_test(test_gc_allocation_map_cleanup);
    mu_run_test(test_gc_static_allocation);
    mu_run_test(test_primes);
    mu_run_test(test_gc_pause_resume);
    mu_run_test(test_gc_strdup);
    return 0;
}

int main()
{
    char *result;
    result = test_suite();
    if (result) {
        printf("%s\n", result);
    } else {
        printf("ALL TESTS PASSED\n");
    }
    printf("Tests run: %d\n", tests_run);
    return result != 0;
}
<|MERGE_RESOLUTION|>--- conflicted
+++ resolved
@@ -158,7 +158,7 @@
 static char* test_gc_allocation_map_cleanup()
 {
     GarbageCollector gc_ = { 0 };
-    int bos;
+    void *bos;
     int** ptrs;
     size_t j, i;
     /* Make sure that the entries in the allocation map get reset
@@ -166,13 +166,8 @@
      * chunk != NULL checks when iterating over the items in the hash map.
      */
     DTOR_COUNT = 0;
-<<<<<<< HEAD
-    gc_start_ext(&gc_, &bos, 32, 32, 0.0, DBL_MAX, DBL_MAX);
-=======
-    GarbageCollector gc_;
-    void *bos = __builtin_frame_address(0);
+    bos = __builtin_frame_address(0);
     gc_start_ext(&gc_, bos, 32, 32, 0.0, DBL_MAX, DBL_MAX);
->>>>>>> f0559302
 
     /* run a few alloc/free cycles */
     ptrs = (int **) gc_malloc_ext(&gc_, 64*sizeof(int*), dtor);
@@ -199,20 +194,16 @@
 
 static char* test_gc_mark_stack()
 {
-<<<<<<< HEAD
     GarbageCollector gc_={ 0 };
-    int bos;
+    void *bos;
     Allocation* a;
     int** five_ptr;
     size_t i;
     Allocation* unmarked_alloc;
 
-    gc_start_ext(&gc_, &bos, 32, 32, 0.0, DBL_MAX, DBL_MAX);
-=======
-    GarbageCollector gc_;
-    void *bos = __builtin_frame_address(0);
+    bos = __builtin_frame_address(0);
     gc_start_ext(&gc_, bos, 32, 32, 0.0, DBL_MAX, DBL_MAX);
->>>>>>> f0559302
+
     gc_pause(&gc_);
 
     /* Part 1: Create an object on the heap, reference from the stack,
@@ -269,7 +260,7 @@
 static char* test_gc_basic_alloc_free()
 {
     GarbageCollector gc_ = { 0 };
-    int bos;
+    void *bos;
     int** ints;
     Allocation* a;
     size_t i, total, n;
@@ -278,13 +269,9 @@
      * collected.
      */
     DTOR_COUNT = 0;
-<<<<<<< HEAD
-    gc_start_ext(&gc_, &bos, 32, 32, 0.0, DBL_MAX, DBL_MAX);
-=======
-    GarbageCollector gc_;
-    void *bos = __builtin_frame_address(0);
+
+    bos = __builtin_frame_address(0);
     gc_start_ext(&gc_, bos, 32, 32, 0.0, DBL_MAX, DBL_MAX);
->>>>>>> f0559302
 
     ints = (int **) gc_calloc(&gc_, 16, sizeof(int*));
     a = gc_allocation_map_get(gc_.allocs, ints);
@@ -346,19 +333,15 @@
 
 static char* test_gc_static_allocation()
 {
-<<<<<<< HEAD
     GarbageCollector gc_ = { 0 };
-    int bos;
+    void *bos;
     size_t N;
     size_t collected, total, n, i;
     DTOR_COUNT = 0;
-    gc_start_ext(&gc_, &bos, 32, 32, 0.0, DBL_MAX, DBL_MAX);
-=======
-    DTOR_COUNT = 0;
-    GarbageCollector gc_;
-    void *bos = __builtin_frame_address(0);
-    gc_start(&gc_, &bos);
->>>>>>> f0559302
+
+    bos = __builtin_frame_address(0);
+    gc_start(&gc_, bos);
+
     /* allocate a bunch of static vars in a deeper stack frame */
     N = 256;
     _create_static_allocs(&gc_, N, 512);
@@ -405,15 +388,11 @@
 
 static char* test_gc_pause_resume()
 {
-<<<<<<< HEAD
     GarbageCollector gc_ = { 0 };
-    int bos;
+    void *bos;
     size_t N, collected;
-=======
-    GarbageCollector gc_;
-    void *bos = __builtin_frame_address(0);
->>>>>>> f0559302
-    gc_start(&gc_, &bos);
+    bos = __builtin_frame_address(0);
+    gc_start(&gc_, bos);
     /* allocate a bunch of vars in a deeper stack frame */
     N = 32;
     _create_allocs(&gc_, N, 8);
@@ -435,25 +414,15 @@
 
 char* test_gc_strdup()
 {
-<<<<<<< HEAD
     GarbageCollector gc_ = { 0 };
-    int bos;
-    char* str, *copy;
+    void *bos;
+    char* str;
     size_t collected;
-    gc_start(&gc_, &bos);
+    bos = __builtin_frame_address(0);
+    gc_start(&gc_, bos);
     str = "This is a string";
-    copy = (char*) gc_strdup(&gc_, str);
-    mu_assert(strncmp(str, copy, 16) == 0, "Strings should be equal");
-    copy = NULL;
+    duplicate_string(&gc_, str);
     collected = gc_run(&gc_);
-=======
-    GarbageCollector gc_;
-    void *bos = __builtin_frame_address(0);
-    gc_start(&gc_, bos);
-    char* str = "This is a string";
-    duplicate_string(&gc_, str);
-    size_t collected = gc_run(&gc_);
->>>>>>> f0559302
     mu_assert(collected == 17, "Unexpected number of collected bytes");
     gc_stop(&gc_);
     return NULL;
