#include "gc.h"
#include "log.h"

#include <errno.h>
#include <setjmp.h>
#include <stdlib.h>
#include <string.h>
//#include "primes.h"

/*
 * Set log level for this compilation unit. If set to LOGLEVEL_DEBUG,
 * the garbage collector will be very chatty.
 */
#undef LOGLEVEL
#define LOGLEVEL LOGLEVEL_INFO

/*
 * The size of a pointer.
 */
#define PTRSIZE sizeof(char*)

/*
 * Allocations can temporarily be tagged as "marked" an part of the
 * mark-and-sweep implementation or can be tagged as "roots" which are
 * not automatically garbage collected. The latter allows the implementation
 * of global variables.
 */
#define GC_TAG_NONE 0x0
#define GC_TAG_ROOT 0x1
#define GC_TAG_MARK 0x2

/* 
 * Support for windows c compiler is added by adding this macro.
 * Tested on: Microsoft (R) C/C++ Optimizing Compiler Version 19.24.28314 for x86
 */
#if defined(_MSC_VER)
#define __builtin_frame_address(x)  ((void)(x), _AddressOfReturnAddress())
#endif

/*
 * Define a globally available GC object; this allows all code that
 * includes the gc.h header to access a global static garbage collector.
 * Convenient for single-threaded code, insufficient for multi-threaded
 * use cases. Use the GC_NO_GLOBAL_GC flag to toggle.
 */
#ifndef GC_NO_GLOBAL_GC
GarbageCollector gc; // global GC object
#endif


static bool is_prime(size_t n)
{
    /* https://stackoverflow.com/questions/1538644/c-determine-if-a-number-is-prime */
    if (n <= 3)
        return n > 1;     // as 2 and 3 are prime
    else if (n % 2==0 || n % 3==0)
        return false;     // check if n is divisible by 2 or 3
    else {
        size_t i;
        for (i=5; i*i<=n; i+=6) {
            if (n % i == 0 || n%(i + 2) == 0)
                return false;
        }
        return true;
    }
}

static size_t next_prime(size_t n)
{
    while (!is_prime(n)) ++n;
    return n;
}

/**
 * The allocation object.
 *
 * The allocation object holds all metadata for a memory location
 * in one place.
 */
typedef struct Allocation {
    void* ptr;                // mem pointer
    size_t size;              // allocated size in bytes
    char tag;                 // the tag for mark-and-sweep
    void (*dtor)(void*);      // destructor
    struct Allocation* next;  // separate chaining
} Allocation;

/**
 * Create a new allocation object.
 *
 * Creates a new allocation object using the system `malloc`.
 *
 * @param[in] ptr The pointer to the memory to manage.
 * @param[in] size The size of the memory range pointed to by `ptr`.
 * @param[in] dtor A pointer to a destructor function that should be called
 *                 before freeing the memory pointed to by `ptr`.
 * @returns Pointer to the new allocation instance.
 */
static Allocation* gc_allocation_new(void* ptr, size_t size, void (*dtor)(void*))
{
    Allocation* a = (Allocation*) malloc(sizeof(Allocation));
    a->ptr = ptr;
    a->size = size;
    a->tag = GC_TAG_NONE;
    a->dtor = dtor;
    a->next = NULL;
    return a;
}

/**
 * Delete an allocation object.
 *
 * Deletes the allocation object pointed to by `a`, but does *not*
 * free the memory pointed to by `a->ptr`.
 *
 * @param a The allocation object to delete.
 */
static void gc_allocation_delete(Allocation* a)
{
    free(a);
}

/**
 * The allocation hash map.
 *
 * The core data structure is a hash map that holds the allocation
 * objects and allows O(1) retrieval given the memory location. Collision
 * resolution is implemented using separate chaining.
 */
typedef struct AllocationMap {
    size_t capacity;
    size_t min_capacity;
    double downsize_factor;
    double upsize_factor;
    double sweep_factor;
    size_t sweep_limit;
    size_t size;
    Allocation** allocs;
} AllocationMap;

/**
 * Determine the current load factor of an `AllocationMap`.
 *
 * Calculates the load factor of the hash map as the quotient of the size and
 * the capacity of the hash map.
 *
 * @param am The allocationo map to calculate the load factor for.
 * @returns The load factor of the allocation map `am`.
 */
static double gc_allocation_map_load_factor(AllocationMap* am)
{
    return (double) am->size / (double) am->capacity;
}

static AllocationMap* gc_allocation_map_new(size_t min_capacity,
        size_t capacity,
        double sweep_factor,
        double downsize_factor,
        double upsize_factor)
{
    AllocationMap* am = (AllocationMap*) malloc(sizeof(AllocationMap));
    am->min_capacity = next_prime(min_capacity);
    am->capacity = next_prime(capacity);
    if (am->capacity < am->min_capacity) am->capacity = am->min_capacity;
    am->sweep_factor = sweep_factor;
    am->sweep_limit = (int) (sweep_factor * am->capacity);
    am->downsize_factor = downsize_factor;
    am->upsize_factor = upsize_factor;
    am->allocs = (Allocation**) calloc(am->capacity, sizeof(Allocation*));
    am->size = 0;
    LOG_DEBUG("Created allocation map (cap=%ld, siz=%ld)", am->capacity, am->size);
    return am;
}

static void gc_allocation_map_delete(AllocationMap* am)
{
    Allocation *alloc, *tmp;
    size_t i;
    // Iterate over the map
    LOG_DEBUG("Deleting allocation map (cap=%ld, siz=%ld)",
              am->capacity, am->size);
    for (i = 0; i < am->capacity; ++i) {
        if ((alloc = am->allocs[i])) {
            // Make sure to follow the chain inside a bucket
            while (alloc) {
                tmp = alloc;
                alloc = alloc->next;
                // free the management structure
                gc_allocation_delete(tmp);
            }
        }
    }
    free(am->allocs);
    free(am);
}

static size_t gc_hash(void *ptr)
{
    return ((uintptr_t)ptr) >> 3;
}

static void gc_allocation_map_resize(AllocationMap* am, size_t new_capacity)
{
    Allocation** resized_allocs;
    size_t i;
    if (new_capacity <= am->min_capacity) {
        return;
    }
    // Replaces the existing items array in the hash table
    // with a resized one and pushes items into the new, correct buckets
    LOG_DEBUG("Resizing allocation map (cap=%ld, siz=%ld) -> (cap=%ld)",
              am->capacity, am->size, new_capacity);
    resized_allocs = (Allocation**) calloc(new_capacity, sizeof(Allocation*));

    for (i = 0; i < am->capacity; ++i) {
        Allocation* alloc = am->allocs[i];
        while (alloc) {
            Allocation* next_alloc = alloc->next;
            size_t new_index = gc_hash(alloc->ptr) % new_capacity;
            alloc->next = resized_allocs[new_index];
            resized_allocs[new_index] = alloc;
            alloc = next_alloc;
        }
    }
    free(am->allocs);
    am->capacity = new_capacity;
    am->allocs = resized_allocs;
    am->sweep_limit = am->size + (size_t)(am->sweep_factor * (am->capacity - am->size));
}

static bool gc_allocation_map_resize_to_fit(AllocationMap* am)
{
    double load_factor = gc_allocation_map_load_factor(am);
    if (load_factor > am->upsize_factor) {
        LOG_DEBUG("Load factor %0.3g > %0.3g. Triggering upsize.",
                  load_factor, am->upsize_factor);
        gc_allocation_map_resize(am, next_prime(am->capacity * 2));
        return true;
    }
    if (load_factor < am->downsize_factor) {
        LOG_DEBUG("Load factor %0.3g < %0.3g. Triggering downsize.",
                  load_factor, am->downsize_factor);
        gc_allocation_map_resize(am, next_prime(am->capacity / 2));
        return true;
    }
    return false;
}

static Allocation* gc_allocation_map_get(AllocationMap* am, void* ptr)
{
    size_t index = gc_hash(ptr) % am->capacity;
    Allocation* cur = am->allocs[index];
    while(cur) {
        if (cur->ptr == ptr) {
            return cur;
        }
        cur = cur->next;
    }
    return NULL;
}

static Allocation* gc_allocation_map_put(AllocationMap* am,
        void* ptr,
        size_t size,
        void (*dtor)(void*))
{
    Allocation* alloc, *cur, *prev;
    void* p;
    size_t index = gc_hash(ptr) % am->capacity;
    LOG_DEBUG("PUT request for allocation ix=%ld", index);
    alloc = gc_allocation_new(ptr, size, dtor);
    cur = am->allocs[index];
    prev = NULL;
    /* Upsert if ptr is already known (e.g. dtor update). */
    while(cur != NULL) {
        if (cur->ptr == ptr) {
            // found it
            alloc->next = cur->next;
            if (!prev) {
                // position 0
                am->allocs[index] = alloc;
            } else {
                // in the list
                prev->next = alloc;
            }
            gc_allocation_delete(cur);
            LOG_DEBUG("AllocationMap Upsert at ix=%ld", index);
            return alloc;

        }
        prev = cur;
        cur = cur->next;
    }
    /* Insert at the front of the separate chaining list */
    cur = am->allocs[index];
    alloc->next = cur;
    am->allocs[index] = alloc;
    am->size++;
    LOG_DEBUG("AllocationMap insert at ix=%ld", index);
    p = alloc->ptr;
    if (gc_allocation_map_resize_to_fit(am)) {
        alloc = gc_allocation_map_get(am, p);
    }
    return alloc;
}


static void gc_allocation_map_remove(AllocationMap* am,
                                     void* ptr,
                                     bool allow_resize)
{
    // ignores unknown keys
    size_t index = gc_hash(ptr) % am->capacity;
    Allocation* cur = am->allocs[index];
    Allocation* prev = NULL;
    Allocation* next;
    while(cur != NULL) {
        next = cur->next;
        if (cur->ptr == ptr) {
            // found it
            if (!prev) {
                // first item in list
                am->allocs[index] = cur->next;
            } else {
                // not the first item in the list
                prev->next = cur->next;
            }
            gc_allocation_delete(cur);
            am->size--;
        } else {
            // move on
            prev = cur;
        }
        cur = next;
    }
    if (allow_resize) {
        gc_allocation_map_resize_to_fit(am);
    }
}


static void* gc_mcalloc(size_t count, size_t size)
{
    if (!count) return malloc(size);
    return calloc(count, size);
}


static void* gc_allocate(GarbageCollector* gc, size_t count, size_t size, void(*dtor)(void*))
{
    /* Allocation logic that generalizes over malloc/calloc. */

    /* Attempt to allocate memory */
    void* ptr = gc_mcalloc(count, size);
    size_t alloc_size = count ? count * size : size;
    /* If allocation fails, attempt to free some memory and try again. */
    if (!ptr && !gc->paused && (errno == EAGAIN || errno == ENOMEM)) {
        gc_run(gc);
        ptr = gc_mcalloc(count, size);
    }
    /* Start managing the memory we received from the system */
    if (ptr) {
        Allocation* alloc;
        LOG_DEBUG("Allocated %zu bytes at %p", alloc_size, (void*) ptr);
        alloc = gc_allocation_map_put(gc->allocs, ptr, alloc_size, dtor);
        /* Deal with metadata allocation failure */
        if (alloc) {
            LOG_DEBUG("Managing %zu bytes at %p", alloc_size, (void*) alloc->ptr);
            if (gc->allocs->size > gc->allocs->sweep_limit && !gc->paused) {
                size_t freed_mem = gc_run(gc);
                LOG_DEBUG("Garbage collection cleaned up %lu bytes.", freed_mem);
            }
            ptr = alloc->ptr;
        } else {
            /* We failed to allocate the metadata, give it another try or at least
             * attempt to fail cleanly. */
            if (!gc->paused) {
                gc_run(gc);
            }
            alloc = gc_allocation_map_put(gc->allocs, ptr, alloc_size, dtor);
            if (alloc) {
                ptr = alloc->ptr;
            } else {
                free(ptr);
                ptr = NULL;
            }
        }
    }
    return ptr;
}

static void gc_make_root(GarbageCollector* gc, void* ptr)
{
    Allocation* alloc = gc_allocation_map_get(gc->allocs, ptr);
    if (alloc) {
        alloc->tag |= GC_TAG_ROOT;
    }
}

void* gc_malloc(GarbageCollector* gc, size_t size)
{
    return gc_malloc_ext(gc, size, NULL);
}

void* gc_malloc_static(GarbageCollector* gc, size_t size, void(*dtor)(void*))
{
    void* ptr = gc_malloc_ext(gc, size, dtor);
    gc_make_root(gc, ptr);
    return ptr;
}

void* gc_malloc_ext(GarbageCollector* gc, size_t size, void(*dtor)(void*))
{
    return gc_allocate(gc, 0, size, dtor);
}


void* gc_calloc(GarbageCollector* gc, size_t count, size_t size)
{
    return gc_calloc_ext(gc, count, size, NULL);
}


void* gc_calloc_ext(GarbageCollector* gc, size_t count, size_t size,
                    void(*dtor)(void*))
{
    return gc_allocate(gc, count, size, dtor);
}


void* gc_realloc(GarbageCollector* gc, void* p, size_t size)
{
    void* q;
    Allocation* alloc = gc_allocation_map_get(gc->allocs, p);
    if (p && !alloc) {
        // the user passed an unknown pointer
        errno = EINVAL;
        return NULL;
    }
    q = realloc(p, size);
    if (!q) {
        // realloc failed but p is still valid
        return NULL;
    }
    if (!p) {
        // allocation, not reallocation
        Allocation* alloc = gc_allocation_map_put(gc->allocs, q, size, NULL);
        return alloc->ptr;
    }
    if (p == q) {
        // successful reallocation w/o copy
        alloc->size = size;
    } else {
        // successful reallocation w/ copy
        gc_allocation_map_remove(gc->allocs, p, true);
        gc_allocation_map_put(gc->allocs, p, size, alloc->dtor);
    }
    return q;
}

void gc_free(GarbageCollector* gc, void* ptr)
{
    Allocation* alloc = gc_allocation_map_get(gc->allocs, ptr);
    if (alloc) {
        if (alloc->dtor) {
            alloc->dtor(ptr);
        }
        free(ptr);
        gc_allocation_map_remove(gc->allocs, ptr, true);
    } else {
        LOG_WARNING("Ignoring request to free unknown pointer %p", (void*) ptr);
    }
}

void gc_start(GarbageCollector* gc, void* bos)
{
    gc_start_ext(gc, bos, 1024, 1024, 0.2, 0.8, 0.5);
}

void gc_start_ext(GarbageCollector* gc,
                  void* bos,
                  size_t initial_capacity,
                  size_t min_capacity,
                  double downsize_load_factor,
                  double upsize_load_factor,
                  double sweep_factor)
{
    double downsize_limit = downsize_load_factor > 0.0 ? downsize_load_factor : 0.2;
    double upsize_limit = upsize_load_factor > 0.0 ? upsize_load_factor : 0.8;
    sweep_factor = sweep_factor > 0.0 ? sweep_factor : 0.5;
    gc->paused = false;
    gc->bos = bos;
    initial_capacity = initial_capacity < min_capacity ? min_capacity : initial_capacity;
    gc->allocs = gc_allocation_map_new(min_capacity, initial_capacity,
                                       sweep_factor, downsize_limit, upsize_limit);
    LOG_DEBUG("Created new garbage collector (cap=%ld, siz=%ld).", gc->allocs->capacity,
              gc->allocs->size);
}

void gc_pause(GarbageCollector* gc)
{
    gc->paused = true;
}

void gc_resume(GarbageCollector* gc)
{
    gc->paused = false;
}

void gc_mark_alloc(GarbageCollector* gc, void* ptr)
{
    Allocation* alloc = gc_allocation_map_get(gc->allocs, ptr);
    /* Mark if alloc exists and is not tagged already, otherwise skip */
    if (alloc && !(alloc->tag & GC_TAG_MARK)) {
        char* p;
        LOG_DEBUG("Marking allocation (ptr=%p)", ptr);
        alloc->tag |= GC_TAG_MARK;
        /* Iterate over allocation contents and mark them as well */
        LOG_DEBUG("Checking allocation (ptr=%p, size=%lu) contents", ptr, alloc->size);
<<<<<<< HEAD
        for (p = (char*) alloc->ptr;
                p < (char*) alloc->ptr + alloc->size;
=======
        for (char* p = (char*) alloc->ptr;
                p <= (char*) alloc->ptr + alloc->size - PTRSIZE;
>>>>>>> e5ebe36f
                ++p) {
            LOG_DEBUG("Checking allocation (ptr=%p) @%lu with value %p",
                      ptr, p-((char*) alloc->ptr), *(void**)p);
            gc_mark_alloc(gc, *(void**)p);
        }
    }
}

void gc_mark_stack(GarbageCollector* gc)
{
    void *tos, *bos;
    char* p;
    LOG_DEBUG("Marking the stack (gc@%p) in increments of %ld", (void*) gc, sizeof(char));
<<<<<<< HEAD
    tos = __builtin_frame_address(0);
    bos = gc->bos;
    /* The stack grows towards smaller memory addresses, hence we scan tos->bos */
    for (p = (char*) tos; p < (char*) bos; ++p) {
=======
    void *tos = __builtin_frame_address(0);
    void *bos = gc->bos;
    /* The stack grows towards smaller memory addresses, hence we scan tos->bos.
     * Stop scanning once the distance between tos & bos is too small to hold a valid pointer */
    for (char* p = (char*) tos; p <= (char*) bos - PTRSIZE; ++p) {
>>>>>>> e5ebe36f
        gc_mark_alloc(gc, *(void**)p);
    }
}

void gc_mark_roots(GarbageCollector* gc)
{
    size_t i;
    LOG_DEBUG("Marking roots%s", "");
    for (i = 0; i < gc->allocs->capacity; ++i) {
        Allocation* chunk = gc->allocs->allocs[i];
        while (chunk) {
            if (chunk->tag & GC_TAG_ROOT) {
                LOG_DEBUG("Marking root @ %p", chunk->ptr);
                gc_mark_alloc(gc, chunk->ptr);
            }
            chunk = chunk->next;
        }
    }
}

void gc_mark(GarbageCollector* gc)
{
    void (*volatile _mark_stack)(GarbageCollector*);
    jmp_buf ctx;
    /* Note: We only look at the stack and the heap, and ignore BSS. */
    LOG_DEBUG("Initiating GC mark (gc@%p)", (void*) gc);
    /* Scan the heap for roots */
    gc_mark_roots(gc);
    /* Dump registers onto stack and scan the stack */
    _mark_stack = gc_mark_stack;
    memset(&ctx, 0, sizeof(jmp_buf));
    setjmp(ctx);
    _mark_stack(gc);
}

size_t gc_sweep(GarbageCollector* gc)
{
    size_t total = 0, i;
    LOG_DEBUG("Initiating GC sweep (gc@%p)", (void*) gc);
    for (i = 0; i < gc->allocs->capacity; ++i) {
        Allocation* chunk = gc->allocs->allocs[i];
        Allocation* next = NULL;
        /* Iterate over separate chaining */
        while (chunk) {
            if (chunk->tag & GC_TAG_MARK) {
                LOG_DEBUG("Found used allocation %p (ptr=%p)", (void*) chunk, (void*) chunk->ptr);
                /* unmark */
                chunk->tag &= ~GC_TAG_MARK;
                chunk = chunk->next;
            } else {
                LOG_DEBUG("Found unused allocation %p (%lu bytes @ ptr=%p)", (void*) chunk, chunk->size, (void*) chunk->ptr);
                /* no reference to this chunk, hence delete it */
                total += chunk->size;
                if (chunk->dtor) {
                    chunk->dtor(chunk->ptr);
                }
                free(chunk->ptr);
                /* and remove it from the bookkeeping */
                next = chunk->next;
                gc_allocation_map_remove(gc->allocs, chunk->ptr, false);
                chunk = next;
            }
        }
    }
    gc_allocation_map_resize_to_fit(gc->allocs);
    return total;
}

/**
 * Unset the ROOT tag on all roots on the heap.
 *
 * @param gc A pointer to a garbage collector instance.
 */
void gc_unroot_roots(GarbageCollector* gc)
{
    size_t i;
    LOG_DEBUG("Unmarking roots%s", "");
    for (i = 0; i < gc->allocs->capacity; ++i) {
        Allocation* chunk = gc->allocs->allocs[i];
        while (chunk) {
            if (chunk->tag & GC_TAG_ROOT) {
                chunk->tag &= ~GC_TAG_ROOT;
            }
            chunk = chunk->next;
        }
    }
}

size_t gc_stop(GarbageCollector* gc)
{
    size_t collected;
    gc_unroot_roots(gc);
    collected = gc_sweep(gc);
    gc_allocation_map_delete(gc->allocs);
    return collected;
}

size_t gc_run(GarbageCollector* gc)
{
    LOG_DEBUG("Initiating GC run (gc@%p)", (void*) gc);
    gc_mark(gc);
    return gc_sweep(gc);
}

char* gc_strdup (GarbageCollector* gc, const char* s)
{
    size_t len = strlen(s) + 1;
    void *_new = gc_malloc(gc, len);

    if (_new == NULL) {
        return NULL;
    }
    return (char*) memcpy(_new, s, len);
}<|MERGE_RESOLUTION|>--- conflicted
+++ resolved
@@ -517,13 +517,8 @@
         alloc->tag |= GC_TAG_MARK;
         /* Iterate over allocation contents and mark them as well */
         LOG_DEBUG("Checking allocation (ptr=%p, size=%lu) contents", ptr, alloc->size);
-<<<<<<< HEAD
         for (p = (char*) alloc->ptr;
-                p < (char*) alloc->ptr + alloc->size;
-=======
-        for (char* p = (char*) alloc->ptr;
                 p <= (char*) alloc->ptr + alloc->size - PTRSIZE;
->>>>>>> e5ebe36f
                 ++p) {
             LOG_DEBUG("Checking allocation (ptr=%p) @%lu with value %p",
                       ptr, p-((char*) alloc->ptr), *(void**)p);
@@ -537,18 +532,11 @@
     void *tos, *bos;
     char* p;
     LOG_DEBUG("Marking the stack (gc@%p) in increments of %ld", (void*) gc, sizeof(char));
-<<<<<<< HEAD
     tos = __builtin_frame_address(0);
     bos = gc->bos;
-    /* The stack grows towards smaller memory addresses, hence we scan tos->bos */
-    for (p = (char*) tos; p < (char*) bos; ++p) {
-=======
-    void *tos = __builtin_frame_address(0);
-    void *bos = gc->bos;
     /* The stack grows towards smaller memory addresses, hence we scan tos->bos.
      * Stop scanning once the distance between tos & bos is too small to hold a valid pointer */
-    for (char* p = (char*) tos; p <= (char*) bos - PTRSIZE; ++p) {
->>>>>>> e5ebe36f
+    for (p = (char*) tos; p <= (char*) bos - PTRSIZE; ++p) {
         gc_mark_alloc(gc, *(void**)p);
     }
 }
