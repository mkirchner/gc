#include "gc.h"
#include "log.h"

#include <errno.h>
#include <setjmp.h>
#include <stdlib.h>
#include <string.h>
//#include "primes.h"

/*
 * Set log level for this compilation unit. If set to LOGLEVEL_DEBUG,
 * the garbage collector will be very chatty.
 */
#undef LOGLEVEL
#define LOGLEVEL LOGLEVEL_INFO

/*
 * Allocations can temporarily be tagged as "marked" an part of the
 * mark-and-sweep implementation or can be tagged as "roots" which are
 * not automatically garbage collected. The latter allows the implementation
 * of global variables.
 */
#define GC_TAG_NONE 0x0
#define GC_TAG_ROOT 0x1
#define GC_TAG_MARK 0x2

/*
 * Define a globally available GC object; this allows all code that
 * includes the gc.h header to access a global static garbage collector.
 * Convenient for single-threaded code, insufficient for multi-threaded
 * use cases. Use the GC_NO_GLOBAL_GC flag to toggle.
 */
#ifndef GC_NO_GLOBAL_GC
GarbageCollector gc; // global GC object
#endif


static bool is_prime(size_t n)
{
    /* https://stackoverflow.com/questions/1538644/c-determine-if-a-number-is-prime */
    if (n <= 3)
        return n > 1;     // as 2 and 3 are prime
    else if (n % 2==0 || n % 3==0)
        return false;     // check if n is divisible by 2 or 3
    else {
        size_t i;
        for (i=5; i*i<=n; i+=6) {
            if (n % i == 0 || n%(i + 2) == 0)
                return false;
        }
        return true;
    }
}

static size_t next_prime(size_t n)
{
    while (!is_prime(n)) ++n;
    return n;
}

/**
 * The allocation object.
 *
 * The allocation object holds all metadata for a memory location
 * in one place.
 */
typedef struct Allocation {
    void* ptr;                // mem pointer
    size_t size;              // allocated size in bytes
    char tag;                 // the tag for mark-and-sweep
    void (*dtor)(void*);      // destructor
    struct Allocation* next;  // separate chaining
} Allocation;

/**
 * Create a new allocation object.
 *
 * Creates a new allocation object using the system `malloc`.
 *
 * @param[in] ptr The pointer to the memory to manage.
 * @param[in] size The size of the memory range pointed to by `ptr`.
 * @param[in] dtor A pointer to a destructor function that should be called
 *                 before freeing the memory pointed to by `ptr`.
 * @returns Pointer to the new allocation instance.
 */
static Allocation* gc_allocation_new(void* ptr, size_t size, void (*dtor)(void*))
{
    Allocation* a = (Allocation*) malloc(sizeof(Allocation));
    a->ptr = ptr;
    a->size = size;
    a->tag = GC_TAG_NONE;
    a->dtor = dtor;
    a->next = NULL;
    return a;
}

/**
 * Delete an allocation object.
 *
 * Deletes the allocation object pointed to by `a`, but does *not*
 * free the memory pointed to by `a->ptr`.
 *
 * @param a The allocation object to delete.
 */
static void gc_allocation_delete(Allocation* a)
{
    free(a);
}

/**
 * The allocation hash map.
 *
 * The core data structure is a hash map that holds the allocation
 * objects and allows O(1) retrieval given the memory location. Collision
 * resolution is implemented using separate chaining.
 */
typedef struct AllocationMap {
    size_t capacity;
    size_t min_capacity;
    double downsize_factor;
    double upsize_factor;
    double sweep_factor;
    size_t sweep_limit;
    size_t size;
    Allocation** allocs;
} AllocationMap;

/**
 * Determine the current load factor of an `AllocationMap`.
 *
 * Calculates the load factor of the hash map as the quotient of the size and
 * the capacity of the hash map.
 *
 * @param am The allocationo map to calculate the load factor for.
 * @returns The load factor of the allocation map `am`.
 */
static double gc_allocation_map_load_factor(AllocationMap* am)
{
    return (double) am->size / (double) am->capacity;
}

static AllocationMap* gc_allocation_map_new(size_t min_capacity,
        size_t capacity,
        double sweep_factor,
        double downsize_factor,
        double upsize_factor)
{
    AllocationMap* am = (AllocationMap*) malloc(sizeof(AllocationMap));
    am->min_capacity = next_prime(min_capacity);
    am->capacity = next_prime(capacity);
    if (am->capacity < am->min_capacity) am->capacity = am->min_capacity;
    am->sweep_factor = sweep_factor;
    am->sweep_limit = (int) (sweep_factor * am->capacity);
    am->downsize_factor = downsize_factor;
    am->upsize_factor = upsize_factor;
    am->allocs = (Allocation**) calloc(am->capacity, sizeof(Allocation*));
    am->size = 0;
    LOG_DEBUG("Created allocation map (cap=%ld, siz=%ld)", am->capacity, am->size);
    return am;
}

static void gc_allocation_map_delete(AllocationMap* am)
{
    Allocation *alloc, *tmp;
    size_t i;
    // Iterate over the map
    LOG_DEBUG("Deleting allocation map (cap=%ld, siz=%ld)",
              am->capacity, am->size);
    for (i = 0; i < am->capacity; ++i) {
        if ((alloc = am->allocs[i])) {
            // Make sure to follow the chain inside a bucket
            while (alloc) {
                tmp = alloc;
                alloc = alloc->next;
                // free the management structure
                gc_allocation_delete(tmp);
            }
        }
    }
    free(am->allocs);
    free(am);
}

static size_t gc_hash(void *ptr)
{
    return ((uintptr_t)ptr) >> 3;
}

static void gc_allocation_map_resize(AllocationMap* am, size_t new_capacity)
{
    Allocation** resized_allocs;
    size_t i;
    if (new_capacity <= am->min_capacity) {
        return;
    }
    // Replaces the existing items array in the hash table
    // with a resized one and pushes items into the new, correct buckets
    LOG_DEBUG("Resizing allocation map (cap=%ld, siz=%ld) -> (cap=%ld)",
              am->capacity, am->size, new_capacity);
    resized_allocs = (Allocation**) calloc(new_capacity, sizeof(Allocation*));

    for (i = 0; i < am->capacity; ++i) {
        Allocation* alloc = am->allocs[i];
        while (alloc) {
            Allocation* next_alloc = alloc->next;
            size_t new_index = gc_hash(alloc->ptr) % new_capacity;
            alloc->next = resized_allocs[new_index];
            resized_allocs[new_index] = alloc;
            alloc = next_alloc;
        }
    }
    free(am->allocs);
    am->capacity = new_capacity;
    am->allocs = resized_allocs;
    am->sweep_limit = am->size + (size_t)(am->sweep_factor * (am->capacity - am->size));
}

static bool gc_allocation_map_resize_to_fit(AllocationMap* am)
{
    double load_factor = gc_allocation_map_load_factor(am);
    if (load_factor > am->upsize_factor) {
        LOG_DEBUG("Load factor %0.3g > %0.3g. Triggering upsize.",
                  load_factor, am->upsize_factor);
        gc_allocation_map_resize(am, next_prime(am->capacity * 2));
        return true;
    }
    if (load_factor < am->downsize_factor) {
        LOG_DEBUG("Load factor %0.3g < %0.3g. Triggering downsize.",
                  load_factor, am->downsize_factor);
        gc_allocation_map_resize(am, next_prime(am->capacity / 2));
        return true;
    }
    return false;
}

static Allocation* gc_allocation_map_get(AllocationMap* am, void* ptr)
{
    size_t index = gc_hash(ptr) % am->capacity;
    Allocation* cur = am->allocs[index];
    while(cur) {
        if (cur->ptr == ptr) {
            return cur;
        }
        cur = cur->next;
    }
    return NULL;
}

static Allocation* gc_allocation_map_put(AllocationMap* am,
        void* ptr,
        size_t size,
        void (*dtor)(void*))
{
    Allocation* alloc, *cur, *prev;
    void* p;
    size_t index = gc_hash(ptr) % am->capacity;
    LOG_DEBUG("PUT request for allocation ix=%ld", index);
    alloc = gc_allocation_new(ptr, size, dtor);
    cur = am->allocs[index];
    prev = NULL;
    /* Upsert if ptr is already known (e.g. dtor update). */
    while(cur != NULL) {
        if (cur->ptr == ptr) {
            // found it
            alloc->next = cur->next;
            if (!prev) {
                // position 0
                am->allocs[index] = alloc;
            } else {
                // in the list
                prev->next = alloc;
            }
            gc_allocation_delete(cur);
            LOG_DEBUG("AllocationMap Upsert at ix=%ld", index);
            return alloc;

        }
        prev = cur;
        cur = cur->next;
    }
    /* Insert at the front of the separate chaining list */
    cur = am->allocs[index];
    alloc->next = cur;
    am->allocs[index] = alloc;
    am->size++;
    LOG_DEBUG("AllocationMap insert at ix=%ld", index);
    p = alloc->ptr;
    if (gc_allocation_map_resize_to_fit(am)) {
        alloc = gc_allocation_map_get(am, p);
    }
    return alloc;
}


static void gc_allocation_map_remove(AllocationMap* am,
                                     void* ptr,
                                     bool allow_resize)
{
    // ignores unknown keys
    size_t index = gc_hash(ptr) % am->capacity;
    Allocation* cur = am->allocs[index];
    Allocation* prev = NULL;
    Allocation* next;
    while(cur != NULL) {
        next = cur->next;
        if (cur->ptr == ptr) {
            // found it
            if (!prev) {
                // first item in list
                am->allocs[index] = cur->next;
            } else {
                // not the first item in the list
                prev->next = cur->next;
            }
            gc_allocation_delete(cur);
            am->size--;
        } else {
            // move on
            prev = cur;
        }
        cur = next;
    }
    if (allow_resize) {
        gc_allocation_map_resize_to_fit(am);
    }
}


static void* gc_mcalloc(size_t count, size_t size)
{
    if (!count) return malloc(size);
    return calloc(count, size);
}


static void* gc_allocate(GarbageCollector* gc, size_t count, size_t size, void(*dtor)(void*))
{
    /* Allocation logic that generalizes over malloc/calloc. */

    /* Attempt to allocate memory */
    void* ptr = gc_mcalloc(count, size);
    size_t alloc_size = count ? count * size : size;
    /* If allocation fails, attempt to free some memory and try again. */
    if (!ptr && !gc->paused && (errno == EAGAIN || errno == ENOMEM)) {
        gc_run(gc);
        ptr = gc_mcalloc(count, size);
    }
    /* Start managing the memory we received from the system */
    if (ptr) {
        Allocation* alloc;
        LOG_DEBUG("Allocated %zu bytes at %p", alloc_size, (void*) ptr);
        alloc = gc_allocation_map_put(gc->allocs, ptr, alloc_size, dtor);
        /* Deal with metadata allocation failure */
        if (alloc) {
            LOG_DEBUG("Managing %zu bytes at %p", alloc_size, (void*) alloc->ptr);
            if (gc->allocs->size > gc->allocs->sweep_limit && !gc->paused) {
                size_t freed_mem = gc_run(gc);
                LOG_DEBUG("Garbage collection cleaned up %lu bytes.", freed_mem);
            }
            ptr = alloc->ptr;
        } else {
            /* We failed to allocate the metadata, give it another try or at least
             * attempt to fail cleanly. */
            if (!gc->paused) {
                gc_run(gc);
            }
            alloc = gc_allocation_map_put(gc->allocs, ptr, alloc_size, dtor);
            if (alloc) {
                ptr = alloc->ptr;
            } else {
                free(ptr);
                ptr = NULL;
            }
        }
    }
    return ptr;
}

static void gc_make_root(GarbageCollector* gc, void* ptr)
{
    Allocation* alloc = gc_allocation_map_get(gc->allocs, ptr);
    if (alloc) {
        alloc->tag |= GC_TAG_ROOT;
    }
}

void* gc_malloc(GarbageCollector* gc, size_t size)
{
    return gc_malloc_ext(gc, size, NULL);
}

void* gc_malloc_static(GarbageCollector* gc, size_t size, void(*dtor)(void*))
{
    void* ptr = gc_malloc_ext(gc, size, dtor);
    gc_make_root(gc, ptr);
    return ptr;
}

void* gc_malloc_ext(GarbageCollector* gc, size_t size, void(*dtor)(void*))
{
    return gc_allocate(gc, 0, size, dtor);
}


void* gc_calloc(GarbageCollector* gc, size_t count, size_t size)
{
    return gc_calloc_ext(gc, count, size, NULL);
}


void* gc_calloc_ext(GarbageCollector* gc, size_t count, size_t size,
                    void(*dtor)(void*))
{
    return gc_allocate(gc, count, size, dtor);
}


void* gc_realloc(GarbageCollector* gc, void* p, size_t size)
{
    void* q;
    Allocation* alloc = gc_allocation_map_get(gc->allocs, p);
    if (p && !alloc) {
        // the user passed an unknown pointer
        errno = EINVAL;
        return NULL;
    }
    q = realloc(p, size);
    if (!q) {
        // realloc failed but p is still valid
        return NULL;
    }
    if (!p) {
        // allocation, not reallocation
        Allocation* alloc = gc_allocation_map_put(gc->allocs, q, size, NULL);
        return alloc->ptr;
    }
    if (p == q) {
        // successful reallocation w/o copy
        alloc->size = size;
    } else {
        // successful reallocation w/ copy
        gc_allocation_map_remove(gc->allocs, p, true);
        gc_allocation_map_put(gc->allocs, p, size, alloc->dtor);
    }
    return q;
}

void gc_free(GarbageCollector* gc, void* ptr)
{
    Allocation* alloc = gc_allocation_map_get(gc->allocs, ptr);
    if (alloc) {
        if (alloc->dtor) {
            alloc->dtor(ptr);
        }
        free(ptr);
        gc_allocation_map_remove(gc->allocs, ptr, true);
    } else {
        LOG_WARNING("Ignoring request to free unknown pointer %p", (void*) ptr);
    }
}

void gc_start(GarbageCollector* gc, void* bos)
{
    gc_start_ext(gc, bos, 1024, 1024, 0.2, 0.8, 0.5);
}

void gc_start_ext(GarbageCollector* gc,
                  void* bos,
                  size_t initial_capacity,
                  size_t min_capacity,
                  double downsize_load_factor,
                  double upsize_load_factor,
                  double sweep_factor)
{
    double downsize_limit = downsize_load_factor > 0.0 ? downsize_load_factor : 0.2;
    double upsize_limit = upsize_load_factor > 0.0 ? upsize_load_factor : 0.8;
    sweep_factor = sweep_factor > 0.0 ? sweep_factor : 0.5;
    gc->paused = false;
    gc->bos = bos;
    initial_capacity = initial_capacity < min_capacity ? min_capacity : initial_capacity;
    gc->allocs = gc_allocation_map_new(min_capacity, initial_capacity,
                                       sweep_factor, downsize_limit, upsize_limit);
    LOG_DEBUG("Created new garbage collector (cap=%ld, siz=%ld).", gc->allocs->capacity,
              gc->allocs->size);
}

void gc_pause(GarbageCollector* gc)
{
    gc->paused = true;
}

void gc_resume(GarbageCollector* gc)
{
    gc->paused = false;
}

void gc_mark_alloc(GarbageCollector* gc, void* ptr)
{
    Allocation* alloc = gc_allocation_map_get(gc->allocs, ptr);
    /* Mark if alloc exists and is not tagged already, otherwise skip */
    if (alloc && !(alloc->tag & GC_TAG_MARK)) {
        char* p;
        LOG_DEBUG("Marking allocation (ptr=%p)", ptr);
        alloc->tag |= GC_TAG_MARK;
        /* Iterate over allocation contents and mark them as well */
        LOG_DEBUG("Checking allocation (ptr=%p, size=%lu) contents", ptr, alloc->size);
        for (p = (char*) alloc->ptr;
                p < (char*) alloc->ptr + alloc->size;
                ++p) {
            LOG_DEBUG("Checking allocation (ptr=%p) @%lu with value %p",
                      ptr, p-((char*) alloc->ptr), *(void**)p);
            gc_mark_alloc(gc, *(void**)p);
        }
    }
}

void gc_mark_stack(GarbageCollector* gc)
{
    void *tos, *bos;
    char* p;
    LOG_DEBUG("Marking the stack (gc@%p) in increments of %ld", (void*) gc, sizeof(char));
    tos = __builtin_frame_address(0);
    bos = gc->bos;
    /* The stack grows towards smaller memory addresses, hence we scan tos->bos */
    for (p = (char*) tos; p < (char*) bos; ++p) {
        gc_mark_alloc(gc, *(void**)p);
    }
}

void gc_mark_roots(GarbageCollector* gc)
{
    size_t i;
    LOG_DEBUG("Marking roots%s", "");
    for (i = 0; i < gc->allocs->capacity; ++i) {
        Allocation* chunk = gc->allocs->allocs[i];
        while (chunk) {
            if (chunk->tag & GC_TAG_ROOT) {
                LOG_DEBUG("Marking root @ %p", chunk->ptr);
                gc_mark_alloc(gc, chunk->ptr);
            }
            chunk = chunk->next;
        }
    }
}

void gc_mark(GarbageCollector* gc)
{
    void (*volatile _mark_stack)(GarbageCollector*);
    jmp_buf ctx;
    /* Note: We only look at the stack and the heap, and ignore BSS. */
    LOG_DEBUG("Initiating GC mark (gc@%p)", (void*) gc);
    /* Scan the heap for roots */
    gc_mark_roots(gc);
    /* Dump registers onto stack and scan the stack */
    _mark_stack = gc_mark_stack;
    memset(&ctx, 0, sizeof(jmp_buf));
    setjmp(ctx);
    _mark_stack(gc);
}

size_t gc_sweep(GarbageCollector* gc)
{
    size_t total = 0, i;
    LOG_DEBUG("Initiating GC sweep (gc@%p)", (void*) gc);
    for (i = 0; i < gc->allocs->capacity; ++i) {
        Allocation* chunk = gc->allocs->allocs[i];
        Allocation* next = NULL;
        /* Iterate over separate chaining */
        while (chunk) {
            if (chunk->tag & GC_TAG_MARK) {
                LOG_DEBUG("Found used allocation %p (ptr=%p)", (void*) chunk, (void*) chunk->ptr);
                /* unmark */
                chunk->tag &= ~GC_TAG_MARK;
                chunk = chunk->next;
            } else {
                LOG_DEBUG("Found unused allocation %p (%lu bytes @ ptr=%p)", (void*) chunk, chunk->size, (void*) chunk->ptr);
                /* no reference to this chunk, hence delete it */
                total += chunk->size;
                if (chunk->dtor) {
                    chunk->dtor(chunk->ptr);
                }
                free(chunk->ptr);
                /* and remove it from the bookkeeping */
                next = chunk->next;
                gc_allocation_map_remove(gc->allocs, chunk->ptr, false);
                chunk = next;
            }
        }
    }
    gc_allocation_map_resize_to_fit(gc->allocs);
    return total;
}

/**
 * Unset the ROOT tag on all roots on the heap.
 *
 * @param gc A pointer to a garbage collector instance.
 */
void gc_unroot_roots(GarbageCollector* gc)
{
    size_t i;
    LOG_DEBUG("Unmarking roots%s", "");
    for (i = 0; i < gc->allocs->capacity; ++i) {
        Allocation* chunk = gc->allocs->allocs[i];
        while (chunk) {
            if (chunk->tag & GC_TAG_ROOT) {
                chunk->tag &= ~GC_TAG_ROOT;
            }
            chunk = chunk->next;
        }
    }
}

size_t gc_stop(GarbageCollector* gc)
{
    size_t collected;
    gc_unroot_roots(gc);
<<<<<<< HEAD
    gc_mark(gc);
    collected = gc_sweep(gc);
=======
    size_t collected = gc_sweep(gc);
>>>>>>> 83a2b2fa
    gc_allocation_map_delete(gc->allocs);
    return collected;
}

size_t gc_run(GarbageCollector* gc)
{
    LOG_DEBUG("Initiating GC run (gc@%p)", (void*) gc);
    gc_mark(gc);
    return gc_sweep(gc);
}

char* gc_strdup (GarbageCollector* gc, const char* s)
{
    size_t len = strlen(s) + 1;
    void *_new = gc_malloc(gc, len);

    if (_new == NULL) {
        return NULL;
    }
    return (char*) memcpy(_new, s, len);
}<|MERGE_RESOLUTION|>--- conflicted
+++ resolved
@@ -615,12 +615,7 @@
 {
     size_t collected;
     gc_unroot_roots(gc);
-<<<<<<< HEAD
-    gc_mark(gc);
     collected = gc_sweep(gc);
-=======
-    size_t collected = gc_sweep(gc);
->>>>>>> 83a2b2fa
     gc_allocation_map_delete(gc->allocs);
     return collected;
 }
